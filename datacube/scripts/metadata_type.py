--- conflicted
+++ resolved
@@ -111,12 +111,9 @@
     print(metadata_type_obj.description)
     print('Search fields: %s' % ', '.join(sorted(metadata_type_obj.dataset_fields.keys())))
     if verbose:
-<<<<<<< HEAD
-        pprint(metadata_type_obj.definition, width=100)
+        echo(json.dumps(metadata_type_obj.definition, indent=4))
+
     driver_manager.close()
-=======
-        echo(json.dumps(metadata_type_obj.definition, indent=4))
->>>>>>> 68ef7268
 
 
 @metadata_type.command('list')
