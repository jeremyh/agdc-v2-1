--- conflicted
+++ resolved
@@ -90,12 +90,9 @@
             'datacube-search = datacube.scripts.search_tool:cli',
             'datacube = datacube.scripts.cli_app:cli',
             'datacube-stacker = datacube_apps.stacker:main',
-<<<<<<< HEAD
             'datacube-worker = datacube_apps.worker:main',
-=======
             'datacube-fixer = datacube_apps.stacker:fixer_main',
             'datacube-ncml = datacube_apps.ncml:ncml_app',
->>>>>>> 7682003d
             'pixeldrill = datacube_apps.pixeldrill:main [interactive]',
             'movie_generator = datacube_apps.movie_generator:main',
             'datacube-simple-replica = datacube_apps.simple_replica:replicate'
